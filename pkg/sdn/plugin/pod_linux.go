--- conflicted
+++ resolved
@@ -521,12 +521,9 @@
 		} else if err != nil {
 			return err
 		}
-<<<<<<< HEAD
-=======
 	}
 	if vnid, err := m.policy.GetVNID(req.PodNamespace); err == nil {
 		m.policy.UnrefVNID(vnid)
->>>>>>> 5d4e2784
 	}
 
 	if err := m.ipamDel(req.ContainerId); err != nil {
